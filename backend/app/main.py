--- conflicted
+++ resolved
@@ -62,14 +62,14 @@
     try:
         # Create an in-memory WAV file
         wav_buffer = io.BytesIO()
-        with wave.open(wav_buffer, 'wb') as wav_file:
+        with wave.open(wav_buffer, "wb") as wav_file:
             wav_file.setnchannels(channels)  # Mono
             wav_file.setsampwidth(sample_width)  # 2 bytes (16 bits) per sample
             wav_file.setframerate(sample_rate)  # 16kHz
-            
+
             # Write raw audio data
             wav_file.writeframes(data)
-        
+
         # Get the WAV data
         wav_buffer.seek(0)
         return wav_buffer.read()
@@ -92,108 +92,118 @@
     # Check if file is audio
     if not file.content_type.startswith("audio/"):
         raise HTTPException(status_code=400, detail="File must be audio format")
-    
+
     temp_file_path = None
     try:
         # Save uploaded file temporarily
-        with tempfile.NamedTemporaryFile(delete=False, suffix='.wav') as temp_file:
+        with tempfile.NamedTemporaryFile(delete=False, suffix=".wav") as temp_file:
             temp_file_path = temp_file.name
             contents = await file.read()
             temp_file.write(contents)
-        
+
         # Configure auto language detection for English and Chinese
-        auto_detect_source_language_config = speechsdk.languageconfig.AutoDetectSourceLanguageConfig(
-            languages=["en-US", "zh-CN"]  # English (US) and Chinese (Simplified)
-        )
-        
+        auto_detect_source_language_config = (
+            speechsdk.languageconfig.AutoDetectSourceLanguageConfig(
+                languages=["en-US", "zh-CN"]  # English (US) and Chinese (Simplified)
+            )
+        )
+
         # Set up speech recognition from file
         audio_config = speechsdk.audio.AudioConfig(filename=temp_file_path)
         speech_recognizer = speechsdk.SpeechRecognizer(
-            speech_config=speech_config, 
+            speech_config=speech_config,
             audio_config=audio_config,
-            auto_detect_source_language_config=auto_detect_source_language_config
-        )
-        
+            auto_detect_source_language_config=auto_detect_source_language_config,
+        )
+
         # Set up result collection
         utterances = []
         done = False
-        
+
         # Setup callbacks
         def recognized_cb(evt):
             if evt.result.text:
                 # Get the detected language if available
                 detected_language = None
-                if hasattr(evt.result, 'properties') and \
-                   speechsdk.PropertyId.SpeechServiceConnection_AutoDetectSourceLanguageResult in evt.result.properties:
+                if (
+                    hasattr(evt.result, "properties")
+                    and speechsdk.PropertyId.SpeechServiceConnection_AutoDetectSourceLanguageResult
+                    in evt.result.properties
+                ):
                     detected_language = evt.result.properties[
-                        speechsdk.PropertyId.SpeechServiceConnection_AutoDetectSourceLanguageResult]
-                
+                        speechsdk.PropertyId.SpeechServiceConnection_AutoDetectSourceLanguageResult
+                    ]
+
                 # Create an utterance object with text and language info
                 utterance = {
                     "text": evt.result.text,
                     "language": detected_language,
-                    "offset": evt.result.offset, 
-                    "duration": evt.result.duration
+                    "offset": evt.result.offset,
+                    "duration": evt.result.duration,
                 }
                 utterances.append(utterance)
-        
+
         def session_stopped_cb(evt):
             nonlocal done
             done = True
-        
+
         def canceled_cb(evt):
             nonlocal done
             done = True
             if evt.cancellation_details.reason == speechsdk.CancellationReason.Error:
-                logger.error(f"Recognition error: {evt.cancellation_details.error_details}")
-        
+                logger.error(
+                    f"Recognition error: {evt.cancellation_details.error_details}"
+                )
+
         # Connect callbacks
         speech_recognizer.recognized.connect(recognized_cb)
         speech_recognizer.session_stopped.connect(session_stopped_cb)
         speech_recognizer.canceled.connect(canceled_cb)
-        
+
         # Start continuous recognition
         speech_recognizer.start_continuous_recognition()
-        
+
         # Wait for recognition to complete
         while not done:
             await asyncio.sleep(0.05)
-        
+
         # Stop recognition
         speech_recognizer.stop_continuous_recognition()
-        
+
         # Return the list of utterances
         if utterances:
             return {"utterances": utterances}
         else:
             return {"error": "No speech could be recognized"}
-    
+
     finally:
         # Clean up temporary file
         if temp_file_path and os.path.exists(temp_file_path):
             try:
                 import gc
+
                 gc.collect()
                 os.unlink(temp_file_path)
             except PermissionError:
                 logger.warning(f"Could not delete temporary file: {temp_file_path}")
 
+
 @app.websocket("/ws/transcribe")
 async def websocket_transcribe(websocket: WebSocket):
     from starlette.websockets import WebSocketDisconnect, WebSocketState
-    
+
     # Accept the WebSocket connection
     await websocket.accept()
     logger.info("WebSocket connection accepted")
-    
+
     # Store references to be cleaned up in the finally block
     speech_recognizer = None
     stream = None
     is_listening = True
-    
+
     # Create a thread-safe queue for messages
     message_queue = queue.Queue()
-    
+
     # Create a function to send messages from the main loop
     async def process_messages():
         while is_listening:
@@ -201,42 +211,96 @@
                 # Check if there are messages to send
                 if not message_queue.empty():
                     message = message_queue.get_nowait()
-                    
+
                     if websocket.client_state != WebSocketState.DISCONNECTED:
                         await websocket.send_json(message)
-                    
+
                     message_queue.task_done()
-                
+
                 # Give other tasks a chance to run
                 await asyncio.sleep(0.05)
             except Exception as e:
                 logger.error(f"Error processing message queue: {e}")
                 await asyncio.sleep(0.5)
-    
+
     try:
         # Set up the audio stream format for 16kHz mono audio
         stream_config = speechsdk.audio.AudioStreamFormat(
-            samples_per_second=16000,
-            bits_per_sample=16,
-            channels=1
-        )
-        
+            samples_per_second=16000, bits_per_sample=16, channels=1
+        )
+
         # Create a push audio stream
         stream = speechsdk.audio.PushAudioInputStream(stream_format=stream_config)
         audio_config = speechsdk.audio.AudioConfig(stream=stream)
-        
+
         # Configure auto language detection for English and Chinese
-        auto_detect_source_language_config = speechsdk.languageconfig.AutoDetectSourceLanguageConfig(
-            languages=["en-US", "zh-CN"]  # English (US) and Chinese (Simplified)
-        )
-        
+        auto_detect_source_language_config = (
+            speechsdk.languageconfig.AutoDetectSourceLanguageConfig(
+                languages=["en-US", "zh-CN"]  # English (US) and Chinese (Simplified)
+            )
+        )
+
         # Create speech recognizer with language detection
         speech_recognizer = speechsdk.SpeechRecognizer(
-            speech_config=speech_config, 
+            speech_config=speech_config,
             audio_config=audio_config,
-            auto_detect_source_language_config=auto_detect_source_language_config
-        )
-<<<<<<< HEAD
+            auto_detect_source_language_config=auto_detect_source_language_config,
+        )
+
+        # Start the message processing task
+        message_processor_task = asyncio.create_task(process_messages())
+
+        # Define callback functions that add messages to the queue
+        def recognized_cb(evt):
+            if not is_listening:
+                return
+
+            if evt.result.text:
+                # Get the detected language if available
+                detected_language = "unknown"
+                if (
+                    hasattr(evt.result, "properties")
+                    and speechsdk.PropertyId.SpeechServiceConnection_AutoDetectSourceLanguageResult
+                    in evt.result.properties
+                ):
+                    detected_language = evt.result.properties[
+                        speechsdk.PropertyId.SpeechServiceConnection_AutoDetectSourceLanguageResult
+                    ]
+
+                # Add message to queue
+                message_queue.put(
+                    {
+                        "type": "final",
+                        "text": evt.result.text,
+                        "language": detected_language,
+                        "offset": evt.result.offset,
+                        "duration": evt.result.duration,
+                    }
+                )
+
+        def recognizing_cb(evt):
+            if not is_listening:
+                return
+
+            if evt.result.text:
+                # Add message to queue
+                message_queue.put({"type": "interim", "text": evt.result.text})
+
+        def canceled_cb(evt):
+            if not is_listening:
+                return
+
+            logger.warning(f"Recognition canceled: {evt.cancellation_details.reason}")
+            if evt.cancellation_details.reason == speechsdk.CancellationReason.Error:
+                error_details = evt.cancellation_details.error_details
+                logger.error(f"Recognition error: {error_details}")
+
+                # Add message to queue
+                message_queue.put(
+                    {"type": "error", "text": f"Recognition error: {error_details}"}
+                )
+
+            speech_config = speech_config, audio_config = audio_config
 
         # 异步处理识别结果并同时生成摘要
         async def handle_final(evt):
@@ -281,98 +345,35 @@
             lambda evt: asyncio.ensure_future(handle_final(evt))
         )
 
-=======
-        
-        # Start the message processing task
-        message_processor_task = asyncio.create_task(process_messages())
-        
-        # Define callback functions that add messages to the queue
-        def recognized_cb(evt):
-            if not is_listening:
-                return
-                
-            if evt.result.text:
-                # Get the detected language if available
-                detected_language = "unknown"
-                if hasattr(evt.result, 'properties') and \
-                   speechsdk.PropertyId.SpeechServiceConnection_AutoDetectSourceLanguageResult in evt.result.properties:
-                    detected_language = evt.result.properties[
-                        speechsdk.PropertyId.SpeechServiceConnection_AutoDetectSourceLanguageResult]
-                
-                # Add message to queue
-                message_queue.put({
-                    "type": "final",
-                    "text": evt.result.text,
-                    "language": detected_language,
-                    "offset": evt.result.offset, 
-                    "duration": evt.result.duration
-                })
-        
-        def recognizing_cb(evt):
-            if not is_listening:
-                return
-                
-            if evt.result.text:
-                # Add message to queue
-                message_queue.put({
-                    "type": "interim",
-                    "text": evt.result.text
-                })
-        
-        def canceled_cb(evt):
-            if not is_listening:
-                return
-                
-            logger.warning(f"Recognition canceled: {evt.cancellation_details.reason}")
-            if evt.cancellation_details.reason == speechsdk.CancellationReason.Error:
-                error_details = evt.cancellation_details.error_details
-                logger.error(f"Recognition error: {error_details}")
-                
-                # Add message to queue
-                message_queue.put({
-                    "type": "error",
-                    "text": f"Recognition error: {error_details}"
-                })
-        
-        # Connect callbacks
-        speech_recognizer.recognized.connect(recognized_cb)
-        speech_recognizer.recognizing.connect(recognizing_cb)
-        speech_recognizer.canceled.connect(canceled_cb)
-        
->>>>>>> 49c5b5c6
         # Start continuous recognition
         speech_recognizer.start_continuous_recognition()
-        
+
         # Send confirmation to client
-        await websocket.send_json({
-            "type": "status",
-            "text": "Recognition started"
-        })
-        
+        await websocket.send_json({"type": "status", "text": "Recognition started"})
+
         # Main loop to receive audio data
         while is_listening:
             try:
                 # Use a timeout for receiving data
                 data = await asyncio.wait_for(websocket.receive_bytes(), timeout=1.0)
-                
+
                 # Check for stop signal or empty data
                 if not data or (len(data) == 1 and data[0] == 0):
                     logger.info("Received stop signal")
                     break
-                
+
                 try:
                     # Convert audio to a format Azure can process
                     # data = convert_audio_data(data)
-                    
+
                     # Push audio data to the stream
                     stream.write(data)
                 except Exception as e:
                     logger.error(f"Error processing audio data: {e}")
-                    await websocket.send_json({
-                        "type": "error",
-                        "text": f"Error processing audio: {str(e)}"
-                    })
-                
+                    await websocket.send_json(
+                        {"type": "error", "text": f"Error processing audio: {str(e)}"}
+                    )
+
             except asyncio.TimeoutError:
                 # This is normal - just continue waiting
                 continue
@@ -382,45 +383,41 @@
             except Exception as e:
                 logger.error(f"Error processing audio: {str(e)}")
                 try:
-                    await websocket.send_json({
-                        "type": "error",
-                        "text": f"Error processing audio: {str(e)}"
-                    })
+                    await websocket.send_json(
+                        {"type": "error", "text": f"Error processing audio: {str(e)}"}
+                    )
                 except:
                     pass
                 break
-        
+
     except Exception as e:
         logger.error(f"WebSocket error: {str(e)}")
         try:
-            await websocket.send_json({
-                "type": "error",
-                "text": f"Error: {str(e)}"
-            })
+            await websocket.send_json({"type": "error", "text": f"Error: {str(e)}"})
         except:
             pass
-    
+
     finally:
         # Clean up resources
         logger.info("Cleaning up resources")
-        
+
         # Mark as not listening
         is_listening = False
-        
+
         # Stop speech recognition
         if speech_recognizer:
             try:
                 speech_recognizer.stop_continuous_recognition()
             except Exception as e:
                 logger.error(f"Error stopping recognition: {e}")
-        
+
         # Close the stream
         if stream:
             try:
                 stream.close()
             except Exception as e:
                 logger.error(f"Error closing stream: {e}")
-        
+
         # Ensure the WebSocket is closed only once
         try:
             if websocket.client_state != WebSocketState.DISCONNECTED:
@@ -429,43 +426,27 @@
             logger.error(f"Error closing WebSocket: {e}")
 
 
-<<<<<<< HEAD
-# @app.post("/summarize")
-# async def summarize(text: str = Form(...)):
-#     openai.api_key = os.getenv("OPENAI_API_KEY")
-=======
 @app.post("/summarize")
 async def summarize(text: str = Form(...)):
     """
     Summarize text using OpenAI API to generate meeting summaries
     """
     openai.api_key = os.getenv("OPENAI_API_KEY")
->>>>>>> 49c5b5c6
-
-#     if not openai.api_key:
-#         raise HTTPException(status_code=500, detail="Missing OpenAI API key")
-
-#     prompt = f"""
-# 你是一个会议助手，请根据以下会议内容提取结构化摘要：
-
-# {text}
-
-# 请输出：
-# - 会议议题：
-# - 关键观点：
-# - Action Items（任务、负责人、截止时间）：
-# """
-
-<<<<<<< HEAD
-#     try:
-#         response = openai.ChatCompletion.create(
-#             model="gpt-4o-mini", messages=[{"role": "user", "content": prompt}]
-#         )
-#         result = response.choices[0].message["content"]
-#         return {"summary": result}
-#     except Exception as e:
-#         raise HTTPException(status_code=500, detail=str(e))
-=======
+
+    #     if not openai.api_key:
+    #         raise HTTPException(status_code=500, detail="Missing OpenAI API key")
+
+    #     prompt = f"""
+    # 你是一个会议助手，请根据以下会议内容提取结构化摘要：
+
+    # {text}
+
+    # 请输出：
+    # - 会议议题：
+    # - 关键观点：
+    # - Action Items（任务、负责人、截止时间）：
+    # """
+
     try:
         response = openai.ChatCompletion.create(
             model="gpt-4o-mini", messages=[{"role": "user", "content": prompt}]
@@ -473,12 +454,10 @@
         result = response.choices[0].message["content"]
         return {"summary": result}
     except Exception as e:
-        logger.error(f"Summarization error: {str(e)}")
         raise HTTPException(status_code=500, detail=str(e))
->>>>>>> 49c5b5c6
 
 
 if __name__ == "__main__":
     import uvicorn
-    
+
     uvicorn.run("main:app", host="0.0.0.0", port=8000, reload=True)