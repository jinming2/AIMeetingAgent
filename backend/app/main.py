--- conflicted
+++ resolved
@@ -14,10 +14,8 @@
 import struct
 import openai
 import queue
-<<<<<<< HEAD
 from app.summary_agent import segment_blocks, generate_structured_outline, MeetingState
 
-=======
 from .ppt_service import PPTService
 from .speech_generator import SpeechGenerator
 import traceback
@@ -25,26 +23,17 @@
 
 # 配置日志
 logging.basicConfig(
-    level=logging.INFO,
-    format='%(asctime)s - %(name)s - %(levelname)s - %(message)s'
+    level=logging.INFO, format="%(asctime)s - %(name)s - %(levelname)s - %(message)s"
 )
 logger = logging.getLogger(__name__)
->>>>>>> 3a0897ba
 
 # Load environment variables
 load_dotenv()
 
-<<<<<<< HEAD
 # Configure logging - reduced to INFO level
-# logging.basicConfig(level=logging.INFO)
-# logger = logging.getLogger(__name__)
-logging.basicConfig(
-    level=logging.DEBUG, format="%(asctime)s %(levelname)s %(name)s: %(message)s"
-)
+logging.basicConfig(level=logging.INFO)
 logger = logging.getLogger(__name__)
 
-=======
->>>>>>> 3a0897ba
 # Initialize FastAPI app
 app = FastAPI(title="Speech-to-Text API")
 
@@ -68,7 +57,6 @@
 speech_config = speechsdk.SpeechConfig(subscription=speech_key, region=speech_region)
 speech_config.speech_recognition_language = "en-US"  # Default language
 
-<<<<<<< HEAD
 # 引入 summary agent
 
 
@@ -77,12 +65,19 @@
 summary_state: MeetingState = {"transcript": "", "structured": None, "memory": ""}
 recognized_transcripts = []
 
-=======
+# 引入 summary agent
+
+
+# 初始化 Summary Agent
+# summary_graph = build_structured_summary_graph()
+summary_state: MeetingState = {"transcript": "", "structured": None, "memory": ""}
+recognized_transcripts = []
+
 # Initialize services
 ppt_service = PPTService()
 speech_generator = SpeechGenerator()
 next_topic_service = NextTopicService()
->>>>>>> 3a0897ba
+
 
 def convert_audio_data(data, sample_rate=16000, channels=1, sample_width=2):
     """
@@ -487,37 +482,40 @@
     上传PPT文件并生成演讲大纲
     """
     logger.info(f"Received PPT file upload request: {file.filename}")
-    
+
     # 检查文件类型
-    if not file.filename.endswith(('.ppt', '.pptx')):
+    if not file.filename.endswith((".ppt", ".pptx")):
         logger.error(f"Invalid file type: {file.filename}")
-        raise HTTPException(status_code=400, detail="File must be a PowerPoint presentation (.ppt or .pptx)")
-    
+        raise HTTPException(
+            status_code=400,
+            detail="File must be a PowerPoint presentation (.ppt or .pptx)",
+        )
+
     temp_file_path = None
     try:
         # 保存上传的文件
-        with tempfile.NamedTemporaryFile(delete=False, suffix='.pptx') as temp_file:
+        with tempfile.NamedTemporaryFile(delete=False, suffix=".pptx") as temp_file:
             temp_file_path = temp_file.name
             contents = await file.read()
             temp_file.write(contents)
             logger.info(f"Saved uploaded file to: {temp_file_path}")
-        
+
         # 提取PPT内容
         logger.info("Starting to extract PPT content")
         ppt_content = ppt_service.extract_ppt_content(temp_file_path)
         logger.info(f"Successfully extracted PPT content, length: {len(ppt_content)}")
-        
+
         # 生成大纲
         logger.info("Starting to generate outline")
         result = await ppt_service.generate_outline(ppt_content)
         logger.info("Successfully generated outline")
-        
+
         return result
-    
+
     except Exception as e:
         logger.error(f"Error processing PPT file: {str(e)}\n{traceback.format_exc()}")
         raise HTTPException(status_code=500, detail=str(e))
-    
+
     finally:
         # 清理临时文件
         if temp_file_path and os.path.exists(temp_file_path):
@@ -525,44 +523,46 @@
                 os.unlink(temp_file_path)
                 logger.info(f"Cleaned up temporary file: {temp_file_path}")
             except Exception as e:
-                logger.warning(f"Could not delete temporary file: {temp_file_path}, error: {str(e)}")
+                logger.warning(
+                    f"Could not delete temporary file: {temp_file_path}, error: {str(e)}"
+                )
 
 
 @app.post("/generate-speech")
 async def generate_speech(
-    summary: str = Form(...),
-    outline: str = Form(None)  # 设为可选
+    summary: str = Form(...), outline: str = Form(None)  # 设为可选
 ):
     try:
         logger.info("Received request to generate speech content")
         # 如果没有提供 outline，使用默认值
         if not outline:
             outline = "没有大纲内容，请根据会议摘要生成演讲内容"
-        speech_content = await speech_generator.generate_speech_content(summary, outline)
+        speech_content = await speech_generator.generate_speech_content(
+            summary, outline
+        )
         return {"speech_content": speech_content}
     except Exception as e:
-        error_msg = f"Error generating speech content: {str(e)}\n{traceback.format_exc()}"
+        error_msg = (
+            f"Error generating speech content: {str(e)}\n{traceback.format_exc()}"
+        )
         logger.error(error_msg)
         raise HTTPException(status_code=500, detail=str(e))
 
 
 @app.post("/next-topic-prompt")
 async def next_topic_prompt(
-    outline: str = Form(None),
-    history: str = Form(...),
-    pointer: int = Form(0)
+    outline: str = Form(None), history: str = Form(...), pointer: int = Form(0)
 ):
     try:
-        result = next_topic_service.get_next_topic(NextTopicRequest(
-            outline=outline,
-            history=history,
-            pointer=pointer
-        ))
+        result = next_topic_service.get_next_topic(
+            NextTopicRequest(outline=outline, history=history, pointer=pointer)
+        )
         return result
     except Exception as e:
         logger.error(f"Error in custom next topic: {str(e)}")
         raise HTTPException(status_code=500, detail=str(e))
 
+
 if __name__ == "__main__":
     import uvicorn
 
