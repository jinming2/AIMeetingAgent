# backend/speech_service/app/main.py

import os
import tempfile
import azure.cognitiveservices.speech as speechsdk
from fastapi import FastAPI, UploadFile, File, WebSocket, HTTPException, Form
from fastapi.middleware.cors import CORSMiddleware
from starlette.websockets import WebSocketState, WebSocketDisconnect
from dotenv import load_dotenv
import logging
import asyncio
import io
import wave
import struct
import openai
import queue
<<<<<<< HEAD
from app.summary_agent import (
    segment_blocks,
    generate_once_structured_outline,
    generate_structured_outline,
    MeetingState,
)
=======
from app.summary_agent import segment_blocks, generate_structured_outline, MeetingState
from app.ppt_auto_sum import PPTAutoSummarizer
>>>>>>> 3bc97e8e

from .ppt_service import PPTService
from .speech_generator import SpeechGenerator
import traceback
from .next_topic import NextTopicService, NextTopicRequest

# 配置日志
logging.basicConfig(
    level=logging.INFO, format="%(asctime)s - %(name)s - %(levelname)s - %(message)s"
)
logger = logging.getLogger(__name__)

# Load environment variables
load_dotenv()

# Configure logging - reduced to INFO level
logging.basicConfig(level=logging.INFO)
logger = logging.getLogger(__name__)

# Initialize FastAPI app
app = FastAPI(title="Speech-to-Text API")

# Add CORS middleware
app.add_middleware(
    CORSMiddleware,
    allow_origins=["*"],  # Adjust this in production
    allow_credentials=True,
    allow_methods=["*"],
    allow_headers=["*"],
)

# Azure Speech configuration
speech_key = os.getenv("AZURE_SPEECH_KEY")
speech_region = os.getenv("AZURE_SPEECH_REGION")

if not speech_key or not speech_region:
    logger.error("Azure Speech credentials not found in environment variables")
    raise ValueError("Azure Speech credentials not configured")

speech_config = speechsdk.SpeechConfig(subscription=speech_key, region=speech_region)
speech_config.speech_recognition_language = "en-US"  # Default language

# 引入 summary agent


# 初始化 Summary Agent
# summary_graph = build_structured_summary_graph()
summary_state: MeetingState = {"transcript": "", "structured": None, "memory": ""}
recognized_transcripts = []

# 引入 summary agent


# 初始化 Summary Agent
# summary_graph = build_structured_summary_graph()
summary_state: MeetingState = {"transcript": "", "structured": None, "memory": ""}
recognized_transcripts = []

# Initialize services
ppt_service = PPTService()
speech_generator = SpeechGenerator()
next_topic_service = NextTopicService()


def convert_audio_data(data, sample_rate=16000, channels=1, sample_width=2):
    """
    Convert audio data from WebM/MP4/OGG to WAV format that Azure Speech can process.
    This is a simplified converter that creates a basic WAV container.
    """
    try:
        # Create an in-memory WAV file
        wav_buffer = io.BytesIO()
        with wave.open(wav_buffer, "wb") as wav_file:
            wav_file.setnchannels(channels)  # Mono
            wav_file.setsampwidth(sample_width)  # 2 bytes (16 bits) per sample
            wav_file.setframerate(sample_rate)  # 16kHz

            # Write raw audio data
            wav_file.writeframes(data)

        # Get the WAV data
        wav_buffer.seek(0)
        return wav_buffer.read()
    except Exception as e:
        logger.error(f"Error converting audio: {e}")
        return data  # Return original data on error


@app.get("/")
async def root():
    return {"message": "Azure Speech-to-Text API is running"}


@app.post("/transcribe")
async def transcribe_audio(file: UploadFile = File(...)):
    """
    Transcribe an uploaded audio file using Azure Speech Services with support
    for both English and Chinese
    """
    # Check if file is audio
    if not file.content_type.startswith("audio/"):
        raise HTTPException(status_code=400, detail="File must be audio format")

    temp_file_path = None
    try:
        # Save uploaded file temporarily
        with tempfile.NamedTemporaryFile(delete=False, suffix=".wav") as temp_file:
            temp_file_path = temp_file.name
            contents = await file.read()
            temp_file.write(contents)

        # Configure auto language detection for English and Chinese
        auto_detect_source_language_config = (
            speechsdk.languageconfig.AutoDetectSourceLanguageConfig(
                languages=["en-US", "zh-CN"]  # English (US) and Chinese (Simplified)
            )
        )

        # Set up speech recognition from file
        audio_config = speechsdk.audio.AudioConfig(filename=temp_file_path)
        speech_recognizer = speechsdk.SpeechRecognizer(
            speech_config=speech_config,
            audio_config=audio_config,
            auto_detect_source_language_config=auto_detect_source_language_config,
        )

        # Set up result collection
        utterances = []
        done = False

        # Setup callbacks
        def recognized_cb(evt):
            if evt.result.text:
                # Get the detected language if available
                detected_language = None
                if (
                    hasattr(evt.result, "properties")
                    and speechsdk.PropertyId.SpeechServiceConnection_AutoDetectSourceLanguageResult
                    in evt.result.properties
                ):
                    detected_language = evt.result.properties[
                        speechsdk.PropertyId.SpeechServiceConnection_AutoDetectSourceLanguageResult
                    ]

                # Create an utterance object with text and language info
                utterance = {
                    "text": evt.result.text,
                    "language": detected_language,
                    "offset": evt.result.offset,
                    "duration": evt.result.duration,
                }
                utterances.append(utterance)

        def session_stopped_cb(evt):
            nonlocal done
            done = True

        def canceled_cb(evt):
            nonlocal done
            done = True
            if evt.cancellation_details.reason == speechsdk.CancellationReason.Error:
                logger.error(
                    f"Recognition error: {evt.cancellation_details.error_details}"
                )

        # Connect callbacks
        speech_recognizer.recognized.connect(recognized_cb)
        speech_recognizer.session_stopped.connect(session_stopped_cb)
        speech_recognizer.canceled.connect(canceled_cb)

        # Start continuous recognition
        speech_recognizer.start_continuous_recognition()

        # Wait for recognition to complete
        while not done:
            await asyncio.sleep(0.05)

        # Stop recognition
        speech_recognizer.stop_continuous_recognition()

        # Return the list of utterances
        if utterances:
            full_text = "\n".join([utt["text"] for utt in utterances])
            struct_result = generate_once_structured_outline(full_text)

            return {
                "utterances": utterances,
                "structured_summary": struct_result["structured"],
            }
        else:
            return {"error": "No speech could be recognized"}

    finally:
        # Clean up temporary file
        if temp_file_path and os.path.exists(temp_file_path):
            try:
                import gc

                gc.collect()
                os.unlink(temp_file_path)
            except PermissionError:
                logger.warning(f"Could not delete temporary file: {temp_file_path}")


@app.websocket("/ws/transcribe")
async def websocket_transcribe(websocket: WebSocket):
    from starlette.websockets import WebSocketDisconnect, WebSocketState

    # Accept the WebSocket connection
    await websocket.accept()
    logger.info("WebSocket connection accepted")

    # Store references to be cleaned up in the finally block
    speech_recognizer = None
    stream = None
    is_listening = True

    # Create a thread-safe queue for messages
    message_queue = queue.Queue()

    # Create a function to send messages from the main loop
    async def process_messages():
        while is_listening:
            try:
                # Check if there are messages to send
                if not message_queue.empty():
                    message = message_queue.get_nowait()
                    # logger.info(f"[Debug][message] final text: {message!r}")
                    if websocket.client_state != WebSocketState.DISCONNECTED:
                        await websocket.send_json(message)

                    message_queue.task_done()

                # Give other tasks a chance to run
                await asyncio.sleep(0.05)
            except Exception as e:
                logger.error(f"Error processing message queue: {e}")
                await asyncio.sleep(0.5)

    try:
        # Set up the audio stream format for 16kHz mono audio
        stream_config = speechsdk.audio.AudioStreamFormat(
            samples_per_second=16000, bits_per_sample=16, channels=1
        )

        # Create a push audio stream
        stream = speechsdk.audio.PushAudioInputStream(stream_format=stream_config)
        audio_config = speechsdk.audio.AudioConfig(stream=stream)

        # Configure auto language detection for English and Chinese
        auto_detect_source_language_config = (
            speechsdk.languageconfig.AutoDetectSourceLanguageConfig(
                languages=["en-US", "zh-CN"]  # English (US) and Chinese (Simplified)
            )
        )

        # Create speech recognizer with language detection
        speech_recognizer = speechsdk.SpeechRecognizer(
            speech_config=speech_config,
            audio_config=audio_config,
            auto_detect_source_language_config=auto_detect_source_language_config,
        )

        # Start the message processing task
        message_processor_task = asyncio.create_task(process_messages())

        # Define callback functions that add messages to the queue
        def recognized_cb(evt):
            if not is_listening:
                return

            if evt.result.text:
                # logger.info(f"[Debug][recognized_cb] final text: {evt.result.text!r}")
                # Get the detected language if available
                detected_language = "unknown"
                if (
                    hasattr(evt.result, "properties")
                    and speechsdk.PropertyId.SpeechServiceConnection_AutoDetectSourceLanguageResult
                    in evt.result.properties
                ):
                    detected_language = evt.result.properties[
                        speechsdk.PropertyId.SpeechServiceConnection_AutoDetectSourceLanguageResult
                    ]

                # Add message to queue
                message_queue.put(
                    {
                        "type": "final",
                        "text": evt.result.text,
                        "language": detected_language,
                        "offset": evt.result.offset,
                        "duration": evt.result.duration,
                    }
                )

                # update memory and LLM generated structure output
                state = {
                    "transcript": evt.result.text,
                    "structured": None,
                    "memory": summary_state["memory"],
                }

                new_state = segment_blocks(state)
                summary_state.update(new_state)

                # 记录本次 transcript，用于计数
                recognized_transcripts.append(evt.result.text)

                # 每 n=10 段生成结构化摘要
                if len(recognized_transcripts) >= 10:
                    # logger.info(
                    #     "[Batch] Triggering structured summary after 10 transcripts"
                    # )
                    # struct_input = {
                    #     "transcript": "",
                    #     "structured": None,
                    #     "memory": summary_state["memory"],
                    # }
                    struct_result = generate_structured_outline(summary_state)
                    summary_state["structured"] = struct_result["structured"]
                    summary_state["memory"] = struct_result["memory"]
                    message_queue.put(
                        {"structured_summary": summary_state["structured"]}
                    )
                    recognized_transcripts.clear()

        def recognizing_cb(evt):
            if not is_listening:
                return

            if evt.result.text:
                # Add message to queue
                # logger.info(f"[Debug][recogniz_cb] final text: {evt.result.text!r}")
                message_queue.put({"type": "interim", "text": evt.result.text})

        def canceled_cb(evt):
            if not is_listening:
                return

            logger.warning(f"Recognition canceled: {evt.cancellation_details.reason}")
            if evt.cancellation_details.reason == speechsdk.CancellationReason.Error:
                error_details = evt.cancellation_details.error_details
                logger.error(f"Recognition error: {error_details}")

                # Add message to queue
                message_queue.put(
                    {"type": "error", "text": f"Recognition error: {error_details}"}
                )

        # Connect callbacks
        speech_recognizer.recognized.connect(recognized_cb)
        speech_recognizer.recognizing.connect(recognizing_cb)
        speech_recognizer.canceled.connect(canceled_cb)

        # Start continuous recognition
        speech_recognizer.start_continuous_recognition()

        # Send confirmation to client
        await websocket.send_json({"type": "status", "text": "Recognition started"})

        # Main loop to receive audio data
        while is_listening:
            try:
                # Use a timeout for receiving data
                data = await asyncio.wait_for(websocket.receive_bytes(), timeout=1.0)

                # Check for stop signal or empty data
                if not data or (len(data) == 1 and data[0] == 0):
                    logger.info("Received stop signal")
                    break

                try:
                    # Convert audio to a format Azure can process
                    # data = convert_audio_data(data)

                    # Push audio data to the stream
                    stream.write(data)
                except Exception as e:
                    logger.error(f"Error processing audio data: {e}")
                    await websocket.send_json(
                        {"type": "error", "text": f"Error processing audio: {str(e)}"}
                    )

            except asyncio.TimeoutError:
                # This is normal - just continue waiting
                continue
            except WebSocketDisconnect:
                logger.info("WebSocket disconnected")
                break
            except Exception as e:
                logger.error(f"Error processing audio: {str(e)}")
                try:
                    await websocket.send_json(
                        {"type": "error", "text": f"Error processing audio: {str(e)}"}
                    )
                except:
                    pass
                break

    except Exception as e:
        logger.error(f"WebSocket error: {str(e)}")
        try:
            await websocket.send_json({"type": "error", "text": f"Error: {str(e)}"})
        except:
            pass

    finally:
        # Clean up resources
        logger.info("Cleaning up resources")

        # Mark as not listening
        is_listening = False

        # Stop speech recognition
        if speech_recognizer:
            try:
                speech_recognizer.stop_continuous_recognition()
            except Exception as e:
                logger.error(f"Error stopping recognition: {e}")

        # Close the stream
        if stream:
            try:
                stream.close()
            except Exception as e:
                logger.error(f"Error closing stream: {e}")

        # Ensure the WebSocket is closed only once
        try:
            if websocket.client_state != WebSocketState.DISCONNECTED:
                await websocket.close(code=1000)
        except Exception as e:
            logger.error(f"Error closing WebSocket: {e}")


# @app.post("/summarize")
# async def summarize(text: str = Form(...)):
#     """
#     Summarize text using OpenAI API to generate meeting summaries
#     """
#     openai.api_key = os.getenv("OPENAI_API_KEY")

#     if not openai.api_key:
#         raise HTTPException(status_code=500, detail="Missing OpenAI API key")

#     prompt = f"""
# 你是一个会议助手，请根据以下会议内容提取结构化摘要：

# {text}

# 请输出：
# - 会议议题：
# - 关键观点：
# - Action Items（任务、负责人、截止时间）：
# """

#     try:
#         response = openai.ChatCompletion.create(
#             model="gpt-4o-mini", messages=[{"role": "user", "content": prompt}]
#         )
#         result = response.choices[0].message["content"]
#         return {"summary": result}
#     except Exception as e:
#         logger.error(f"Summarization error: {str(e)}")
#         raise HTTPException(status_code=500, detail=str(e))


@app.post("/ppt/outline")
async def generate_ppt_outline(file: UploadFile = File(...)):
    """
    上传PPT文件并生成演讲大纲
    """
    logger.info(f"Received PPT file upload request: {file.filename}")

    # 检查文件类型
    if not file.filename.endswith((".ppt", ".pptx")):
        logger.error(f"Invalid file type: {file.filename}")
        raise HTTPException(
            status_code=400,
            detail="File must be a PowerPoint presentation (.ppt or .pptx)",
        )

    temp_file_path = None
    try:
        # 保存上传的文件
        with tempfile.NamedTemporaryFile(delete=False, suffix=".pptx") as temp_file:
            temp_file_path = temp_file.name
            contents = await file.read()
            temp_file.write(contents)
            logger.info(f"Saved uploaded file to: {temp_file_path}")

        # 提取PPT内容
        logger.info("Starting to extract PPT content")
        ppt_content = ppt_service.extract_ppt_content(temp_file_path)
        logger.info(f"Successfully extracted PPT content, length: {len(ppt_content)}")

        # 生成大纲
        logger.info("Starting to generate outline")
        result = await ppt_service.generate_outline(ppt_content)
        logger.info("Successfully generated outline")

        return result

    except Exception as e:
        logger.error(f"Error processing PPT file: {str(e)}\n{traceback.format_exc()}")
        raise HTTPException(status_code=500, detail=str(e))

    finally:
        # 清理临时文件
        if temp_file_path and os.path.exists(temp_file_path):
            try:
                os.unlink(temp_file_path)
                logger.info(f"Cleaned up temporary file: {temp_file_path}")
            except Exception as e:
                logger.warning(
                    f"Could not delete temporary file: {temp_file_path}, error: {str(e)}"
                )


@app.post("/generate-speech")
async def generate_speech(
    summary: str = Form(...), outline: str = Form(None)  # 设为可选
):
    try:
        logger.info("Received request to generate speech content")
        # 如果没有提供 outline，使用默认值
        if not outline:
            outline = "没有大纲内容，请根据会议摘要生成演讲内容"
        speech_content = await speech_generator.generate_speech_content(
            summary, outline
        )
        return {"speech_content": speech_content}
    except Exception as e:
        error_msg = (
            f"Error generating speech content: {str(e)}\n{traceback.format_exc()}"
        )
        logger.error(error_msg)
        raise HTTPException(status_code=500, detail=str(e))


@app.post("/next-topic-prompt")
async def next_topic_prompt(
    outline: str = Form(None), history: str = Form(...), pointer: int = Form(0)
):
    try:
        result = next_topic_service.get_next_topic(
            NextTopicRequest(outline=outline, history=history, pointer=pointer)
        )
        return result
    except Exception as e:
        logger.error(f"Error in custom next topic: {str(e)}")
        raise HTTPException(status_code=500, detail=str(e))


ppt_summarizer = PPTAutoSummarizer(model="gpt-4o-mini")

@app.post("/ppt/auto-summary")
async def auto_summary(file: UploadFile = File(...)):
    if not file.filename.endswith((".ppt", ".pptx")):
        raise HTTPException(400, "文件格式必须是 .ppt 或 .pptx")

    with tempfile.NamedTemporaryFile(delete=False, suffix=".pptx") as tmp:
        tmp.write(await file.read())
        path = tmp.name

    try:
        outline = ppt_summarizer.summarize_ppt(path)
        # 直接返回字符串，前端拿到后放到 overallSummary
        return {"overall_summary": outline}
    finally:
        try: os.unlink(path)
        except: pass


if __name__ == "__main__":
    import uvicorn

    uvicorn.run("main:app", host="0.0.0.0", port=8000, reload=True)<|MERGE_RESOLUTION|>--- conflicted
+++ resolved
@@ -14,17 +14,13 @@
 import struct
 import openai
 import queue
-<<<<<<< HEAD
 from app.summary_agent import (
     segment_blocks,
     generate_once_structured_outline,
     generate_structured_outline,
     MeetingState,
 )
-=======
-from app.summary_agent import segment_blocks, generate_structured_outline, MeetingState
 from app.ppt_auto_sum import PPTAutoSummarizer
->>>>>>> 3bc97e8e
 
 from .ppt_service import PPTService
 from .speech_generator import SpeechGenerator
@@ -581,6 +577,7 @@
 
 ppt_summarizer = PPTAutoSummarizer(model="gpt-4o-mini")
 
+
 @app.post("/ppt/auto-summary")
 async def auto_summary(file: UploadFile = File(...)):
     if not file.filename.endswith((".ppt", ".pptx")):
@@ -595,8 +592,10 @@
         # 直接返回字符串，前端拿到后放到 overallSummary
         return {"overall_summary": outline}
     finally:
-        try: os.unlink(path)
-        except: pass
+        try:
+            os.unlink(path)
+        except:
+            pass
 
 
 if __name__ == "__main__":
